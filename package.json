{
  "name": "eslint-config-modern",
  "version": "0.8.0",
  "author": "Nick McCurdy <nick@nickmccurdy.com> (https://nickmccurdy.com/)",
  "license": "ISC",
  "description": "ESLint configuration for modern JavaScript that improves code quality by removing bad features and preventing anti-patterns",
  "keywords": [
    "eslint",
    "eslintconfig"
  ],
  "repository": "nickmccurdy/eslint-config-modern",
  "scripts": {
    "test": "eslint .",
    "categories": "node categories",
    "difference": "node difference"
  },
  "devDependencies": {
<<<<<<< HEAD
    "eslint": "6.2.0",
    "eslint-config-prettier": "^6.11.0",
    "lodash": "^4.17.19",
=======
    "eslint": "~6.2.0",
>>>>>>> 776fddfb
    "prettier": "^2.7.1",
    "prettier-config-nick": "^1.0.2"
  },
  "peerDependencies": {
    "eslint": ">= 6.2.0"
  }
}<|MERGE_RESOLUTION|>--- conflicted
+++ resolved
@@ -15,13 +15,9 @@
     "difference": "node difference"
   },
   "devDependencies": {
-<<<<<<< HEAD
-    "eslint": "6.2.0",
+    "eslint": "~6.2.0",
     "eslint-config-prettier": "^6.11.0",
     "lodash": "^4.17.19",
-=======
-    "eslint": "~6.2.0",
->>>>>>> 776fddfb
     "prettier": "^2.7.1",
     "prettier-config-nick": "^1.0.2"
   },
